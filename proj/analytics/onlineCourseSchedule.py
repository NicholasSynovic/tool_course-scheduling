from sqlite3 import Connection
from typing import List

import streamlit
from pandas import DataFrame

from proj.analytics.courseSchedule import CourseSchedule
from proj.utils import clearContent


class OnlineCourseSchedule:
    """
    Class to retrieve and manage online course schedule data.

    Attributes
    ----------
    conn : Connection
        A database connection object.

    Methods
    -------
    __init__(conn: Connection) -> None:
        Initialize the class with a database connection.

    get() -> pandas.DataFrame:
        Retrieve course schedule data filtered by 'ONLINE' facility and return as a DataFrame.

    run() -> None:
        Run the workflow to retrieve course schedule data and store it in Streamlit session state.
    """  # noqa: E501

    def __init__(self, conn: Connection) -> None:
        """
        Initialize the class with a database connection.

        Parameters
        ----------
        conn : Connection
            A database connection object.

        Returns
        -------
        None

        Notes
        -----
        This constructor initializes the class instance with a provided database connection object.

        Examples
        --------
        >>> import sqlite3
        >>> conn = sqlite3.connect(":memory:")
        >>> example_instance = MyClass(conn)
        [Initializes an instance of MyClass with a database connection]
        """  # noqa: E501

        self.conn: Connection = conn

    def compute(self) -> DataFrame:
<<<<<<< HEAD
=======
        """
        Retrieve course schedule data filtered by 'ONLINE' facility and return as a DataFrame.

        Parameters
        ----------
        None

        Returns
        -------
        pandas.DataFrame
                A DataFrame containing course schedule data filtered by 'ONLINE' facility.

        Notes
        -----
                This method performs the following steps:
                        1. Retrieves course schedule data using the `get` method from the `CourseSchedule` class with the stored connection object.
                        2. Filters rows where the 'FACILITY' column equals 'ONLINE'.
                        3. Resets the index of the resulting DataFrame for clarity.

        Examples
        --------
                >>> example_instance.get()
                [Returns a DataFrame with course schedule data filtered by 'ONLINE' facility]
        """  # noqa: E501

>>>>>>> 604b038e
        df: DataFrame = CourseSchedule(conn=self.conn).compute()

        df = df[df["FACILITY"] == "ONLINE"]

        df.reset_index(drop=True, inplace=True)

        return df

    def run(self) -> None:
<<<<<<< HEAD
=======
        """
        Run the workflow to retrieve course schedule data and store it in Streamlit session state.

        Parameters
        ----------
        None

        Returns
        -------
        None

        Notes
        -----
        This method performs the following steps:
            1. Initializes `streamlit.session_state['df']` and `streamlit.session_state['fig']` to None.
            2. Retrieves course schedule data using the `get` method and assigns the result to `df`.
            3. Stores the retrieved DataFrame `df` in `streamlit.session_state` for use in the Streamlit app.

        Examples
        --------
        >>> example_instance.run()
        [Runs the workflow to retrieve and store course schedule data in Streamlit session state.]
        """  # noqa: E501

>>>>>>> 604b038e
        clearContent()

        dfs: List[DataFrame] = [self.compute()]

        streamlit.session_state["analyticTitle"] = (
            "Online Only Course Schedule"
        )
        streamlit.session_state["analyticSubtitle"] = (
            "The current course \
        schedule for online only courses"
        )
        streamlit.session_state["dfList"] = dfs<|MERGE_RESOLUTION|>--- conflicted
+++ resolved
@@ -57,8 +57,6 @@
         self.conn: Connection = conn
 
     def compute(self) -> DataFrame:
-<<<<<<< HEAD
-=======
         """
         Retrieve course schedule data filtered by 'ONLINE' facility and return as a DataFrame.
 
@@ -84,7 +82,6 @@
                 [Returns a DataFrame with course schedule data filtered by 'ONLINE' facility]
         """  # noqa: E501
 
->>>>>>> 604b038e
         df: DataFrame = CourseSchedule(conn=self.conn).compute()
 
         df = df[df["FACILITY"] == "ONLINE"]
@@ -94,8 +91,6 @@
         return df
 
     def run(self) -> None:
-<<<<<<< HEAD
-=======
         """
         Run the workflow to retrieve course schedule data and store it in Streamlit session state.
 
@@ -120,7 +115,6 @@
         [Runs the workflow to retrieve and store course schedule data in Streamlit session state.]
         """  # noqa: E501
 
->>>>>>> 604b038e
         clearContent()
 
         dfs: List[DataFrame] = [self.compute()]
