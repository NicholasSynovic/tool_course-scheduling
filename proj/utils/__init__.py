from datetime import datetime
from typing import List

import streamlit

SESSION_STATE_KEYS: List[str] = [
    "dbConn",
    "showAnalyticButtons",
    "analyticTitle",
    "analyticSubtitle",
    "dfList",
    "dfListTitles",
    "figList",
    "figListTitles",
]


def datetimeToMinutes(dt: datetime) -> int:
<<<<<<< HEAD
=======
    """
    Converts a datetime object to the total number of minutes since midnight.

    Parameters:
    ----------
    dt : datetime
        A datetime object representing the time of day.

    Returns:
    -------
    int
        The total number of minutes since midnight represented by the datetime object.

    """  # noqa: E501

>>>>>>> 604b038e
    return dt.hour * 60 + dt.minute


def initialState() -> None:
    key: str
    for key in SESSION_STATE_KEYS:
        if key not in streamlit.session_state:
            streamlit.session_state[key] = None


def resetState() -> None:
    key: str
    for key in SESSION_STATE_KEYS:
        streamlit.session_state[key] = None


def clearContent() -> None:
    key: str
    for key in SESSION_STATE_KEYS[2::]:
        streamlit.session_state[key] = None<|MERGE_RESOLUTION|>--- conflicted
+++ resolved
@@ -16,8 +16,6 @@
 
 
 def datetimeToMinutes(dt: datetime) -> int:
-<<<<<<< HEAD
-=======
     """
     Converts a datetime object to the total number of minutes since midnight.
 
@@ -33,7 +31,6 @@
 
     """  # noqa: E501
 
->>>>>>> 604b038e
     return dt.hour * 60 + dt.minute
 
 
